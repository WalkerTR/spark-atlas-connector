--- conflicted
+++ resolved
@@ -44,11 +44,7 @@
     <mockito.version>1.10.19</mockito.version>
     <integration.test.enabled>false</integration.test.enabled>
     <jersey.version>1.19</jersey.version>
-<<<<<<< HEAD
-    <cobertura.version>2.7</cobertura.version>
-=======
     <scoverage.plugin.version>1.3.0</scoverage.plugin.version>
->>>>>>> 4c17b58e
   </properties>
 
   <modules>
@@ -547,21 +543,6 @@
         </executions>
       </plugin>
 
-<<<<<<< HEAD
-        <plugin>
-          <groupId>org.codehaus.mojo</groupId>
-          <artifactId>cobertura-maven-plugin</artifactId>
-          <version>${cobertura.version}</version>
-          <configuration>
-            <check>
-              <haltOnFailure>false</haltOnFailure>
-              <branchRate>80</branchRate>
-              <lineRate>80</lineRate>
-            </check>
-          </configuration>
-
-        </plugin>
-=======
       <plugin>
         <groupId>org.scoverage</groupId>
         <artifactId>scoverage-maven-plugin</artifactId>
@@ -570,7 +551,6 @@
           <highlighting>true</highlighting>
         </configuration>
       </plugin>
->>>>>>> 4c17b58e
     </plugins>
   </build>
 
